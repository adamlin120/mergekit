# mergekit

`mergekit` is a toolkit for merging pre-trained language models. `mergekit` uses an out-of-core approach to perform unreasonably elaborate merges in resource-constrained situations. Merges can be run entirely on CPU or accelerated with as little as 8 GB of VRAM. Many merging algorithms are supported, with more coming as they catch my attention.

Features:

- Supports Llama, Mistral, GPT-NeoX, StableLM, and more
- Many [merge methods](#merge-methods)
- GPU or CPU execution
- Lazy loading of tensors for low memory use
- Interpolated gradients for parameter values (inspired by Gryphe's [BlockMerge_Gradient](https://github.com/Gryphe/BlockMerge_Gradient) script)
- Piecewise assembly of language models from layers ("Frankenmerging")

🔊 Call to Evolve - to solve evolutionary merge methods as a community - please see https://github.com/arcee-ai/mergekit/issues/207.

## Installation

```sh
git clone https://github.com/cg123/mergekit.git
cd mergekit

pip install -e .  # install the package and make scripts available
```

If the above fails with the error of:

```
ERROR: File "setup.py" or "setup.cfg" not found. Directory cannot be installed in editable mode:
(A "pyproject.toml" file was found, but editable mode currently requires a setuptools-based build.)
```

You may need to upgrade pip to > 21.3 with the command `python3 -m pip install --upgrade pip`

## Usage

The script `mergekit-yaml` is the main entry point for `mergekit`. It takes a YAML configuration file and an output path, like so:

```sh
mergekit-yaml path/to/your/config.yml ./output-model-directory [--cuda] [--lazy-unpickle] [--allow-crimes] [... other options]
```

This will run the merge and write your merged model to `./output-model-directory`.

For more information on the arguments accepted by `mergekit-yaml` run the command `mergekit-yaml --help`.

### Uploading to Huggingface

When you have a merged model you're happy with, you may want to share it on the Hugging Face Hub. `mergekit` generates a `README.md` for your merge with some basic information for a model card. You can edit it to include more details about your merge, like giving it a good name or explaining what it's good at; rewrite it entirely; or use the generated `README.md` as-is. It is also possible to edit your `README.md` online once it has been uploaded to the Hub.

Once you're happy with your model card and merged model, you can upload it to the Hugging Face Hub using the [huggingface_hub](https://huggingface.co/docs/huggingface_hub/index) Python library.

```
# log in to huggingface with an access token (must have write permission)
huggingface-cli login
# upload your model
huggingface-cli upload your_hf_username/my-cool-model ./output-model-directory .
```

The [documentation](https://huggingface.co/docs/huggingface_hub/guides/cli#huggingface-cli-upload) for `huggingface_hub` goes into more detail about other options for uploading.

## Merge Configuration

Merge configurations are YAML documents specifying the operations to perform in order to produce your merged model.
Below are the primary elements of a configuration file:

- `merge_method`: Specifies the method to use for merging models. See [Merge Methods](#merge-methods) for a list.
- `slices`: Defines slices of layers from different models to be used. This field is mutually exclusive with `models`.
- `models`: Defines entire models to be used for merging. This field is mutually exclusive with `slices`.
- `base_model`: Specifies the base model used in some merging methods.
- `parameters`: Holds various parameters such as weights and densities, which can also be specified at different levels of the configuration.
- `dtype`: Specifies the data type used for the merging operation.
- `tokenizer_source`: Determines how to construct a tokenizer for the merged model.

### Parameter Specification

Parameters are flexible and can be set with varying precedence. They can be specified conditionally using tensor name filters, which allows finer control such as differentiating between attention heads and fully connected layers.

Parameters can be specified as:

- **Scalars**: Single floating-point values.
- **Gradients**: List of floating-point values, specifying an interpolated gradient.

The parameters can be set at different levels, with decreasing precedence as follows:

1. `slices.*.sources.parameters` - applying to a specific input slice
2. `slices.*.parameters` - applying to a specific output slice
3. `models.*.parameters` or `input_model_parameters` - applying to any tensors coming from specific input models
4. `parameters` - catchall

### Tokenizer Source

The `tokenizer_source` field of a configuration file determines what tokenizer is used by the merged model. This also effects how embeddings and language model heads are merged.

This functionality is still experimental and may break. Please file an issue if you encounter any issues with it.

Valid values:

- `base`: use the tokenizer from the base model
- `union`: construct a tokenizer with all tokens from all models
- `model:<model_path>`: use the tokenizer from a specific model

If set, mergekit will find a mapping between each model's vocabulary and the output tokenizer. This allows models with different vocabularies or added tokens to be meaningfully merged.

`tokenizer_source` is compatible with all merge methods, but when used `lm_head`/`embed_tokens` will be merged linearly. For two-model merges, the `embed_slerp` parameter can be set to `true` to use SLERP instead.

If the `tokenizer_source` field is not set, mergekit will fall back to its legacy default behavior. The tokenizer for the base model (or first model in the merge, if no base model is specified) will be copied to the output directory. The parameter matrices for `lm_head`/`embed_tokens` will be truncated to the smallest size present in the merge. In _most_ cases this corresponds to using the tokenizer for the base model.

### Examples

Several examples of merge configurations are available in [`examples/`](examples/).

## Merge Methods

A quick overview of the currently supported merge methods:

| Method                                                                                       | `merge_method` value | Multi-Model | Uses base model |
| -------------------------------------------------------------------------------------------- | -------------------- | ----------- | --------------- |
| Linear ([Model Soups](https://arxiv.org/abs/2203.05482))                                     | `linear`             | ✅          | ❌              |
| SLERP                                                                                        | `slerp`              | ❌          | ✅              |
| [Task Arithmetic](https://arxiv.org/abs/2212.04089)                                          | `task_arithmetic`    | ✅          | ✅              |
| [TIES](https://arxiv.org/abs/2306.01708)                                                     | `ties`               | ✅          | ✅              |
| [DARE](https://arxiv.org/abs/2311.03099) [TIES](https://arxiv.org/abs/2306.01708)            | `dare_ties`          | ✅          | ✅              |
| [DARE](https://arxiv.org/abs/2311.03099) [Task Arithmetic](https://arxiv.org/abs/2212.04089) | `dare_linear`        | ✅          | ✅              |
| Passthrough                                                                                  | `passthrough`        | ❌          | ❌              |
| [Model Stock](https://arxiv.org/abs/2403.19522)                                              | `model_stock`        | ✅          | ✅              |

### Linear

The classic merge method - a simple weighted average.

Parameters:

- `weight` - relative (or absolute if `normalize=False`) weighting of a given tensor
- `normalize` - if true, the weights of all models contributing to a tensor will be normalized. Default behavior.

### SLERP

Spherically interpolate the parameters of two models. One must be set as `base_model`.

Parameters:

- `t` - interpolation factor. At `t=0` will return `base_model`, at `t=1` will return the other one.

### [Task Arithmetic](https://arxiv.org/abs/2212.04089)

Computes "task vectors" for each model by subtracting a base model. Merges the task vectors linearly and adds back the base. Works great for models that were fine tuned from a common ancestor. Also a super useful mental framework for several of the more involved merge methods.

Parameters: same as [Linear](#linear)

### [TIES](https://arxiv.org/abs/2306.01708)

Builds on the task arithmetic framework. Resolves interference between models by sparsifying the task vectors and applying a sign consensus algorithm. Allows you to merge a larger number of models and retain more of their strengths.

Parameters: same as [Linear](#linear), plus:

- `density` - fraction of weights in differences from the base model to retain

### [DARE](https://arxiv.org/abs/2311.03099)

In the same vein as TIES, sparsifies task vectors to reduce interference. Differs in that DARE uses random pruning with a novel rescaling to better match performance of the original models. DARE can be used either with the sign consensus algorithm of TIES (`dare_ties`) or without (`dare_linear`).

Parameters: same as [TIES](#ties) for `dare_ties`, or [Linear](#linear) for `dare_linear`

### Passthrough

`passthrough` is a no-op that simply passes input tensors through unmodified. It is meant to be used for layer-stacking type merges where you have only one input model. Useful for frankenmerging.

<<<<<<< HEAD
## LoRA extraction

Mergekit allows extracting PEFT-compatible low-rank approximations of finetuned models.

### Usage:

```sh
mergekit-extract-lora extracted_peft_model_output_path --base-model=your_base_model --finetuned-model=finetuned_model_to_extract_lora_from --rank=desired_rank
```
=======
### [Model Stock](https://arxiv.org/abs/2403.19522)

Uses some neat geometric properties of fine tuned models to compute good weights for linear interpolation. Requires at least three models, including a base model.

Parameters:

- `filter_wise`: if true, weight calculation will be per-row rather than per-tensor. Not recommended.
>>>>>>> ef7f5850

# Citation

We now have a [paper](https://arxiv.org/abs/2403.13257) you can cite for the MergeKit library:

```bibtex
@article{goddard2024arcee,
  title={Arcee's MergeKit: A Toolkit for Merging Large Language Models},
  author={Goddard, Charles and Siriwardhana, Shamane and Ehghaghi, Malikeh and Meyers, Luke and Karpukhin, Vlad and Benedict, Brian and McQuade, Mark and Solawetz, Jacob},
  journal={arXiv preprint arXiv:2403.13257},
  year={2024}
}
```<|MERGE_RESOLUTION|>--- conflicted
+++ resolved
@@ -165,7 +165,14 @@
 
 `passthrough` is a no-op that simply passes input tensors through unmodified. It is meant to be used for layer-stacking type merges where you have only one input model. Useful for frankenmerging.
 
-<<<<<<< HEAD
+### [Model Stock](https://arxiv.org/abs/2403.19522)
+
+Uses some neat geometric properties of fine tuned models to compute good weights for linear interpolation. Requires at least three models, including a base model.
+
+Parameters:
+
+- `filter_wise`: if true, weight calculation will be per-row rather than per-tensor. Not recommended.
+
 ## LoRA extraction
 
 Mergekit allows extracting PEFT-compatible low-rank approximations of finetuned models.
@@ -175,15 +182,6 @@
 ```sh
 mergekit-extract-lora extracted_peft_model_output_path --base-model=your_base_model --finetuned-model=finetuned_model_to_extract_lora_from --rank=desired_rank
 ```
-=======
-### [Model Stock](https://arxiv.org/abs/2403.19522)
-
-Uses some neat geometric properties of fine tuned models to compute good weights for linear interpolation. Requires at least three models, including a base model.
-
-Parameters:
-
-- `filter_wise`: if true, weight calculation will be per-row rather than per-tensor. Not recommended.
->>>>>>> ef7f5850
 
 # Citation
 
